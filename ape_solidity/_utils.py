--- conflicted
+++ resolved
@@ -79,7 +79,6 @@
     return data if isinstance(data, dict) else json.loads(data)
 
 
-<<<<<<< HEAD
 def strip_commit_hash(version: Version) -> Version:
     return Version(str(version).split("+")[0].strip())
 
@@ -87,7 +86,7 @@
 def get_version_with_commit_hash(version: Union[str, Version]) -> Version:
     executable = get_executable(version)
     return _get_solc_version(executable, with_commit_hash=True)
-=======
+
+
 def verify_contract_filepaths(contract_filepaths: List[Path]) -> Set[Path]:
-    return {p for p in contract_filepaths if p.suffix == ".sol"}
->>>>>>> 9e0103df
+    return {p for p in contract_filepaths if p.suffix == ".sol"}