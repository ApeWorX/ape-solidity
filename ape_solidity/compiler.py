import json
import os
from pathlib import Path
from typing import Dict, List, Optional, Set, Tuple, Union, cast

import solcx  # type: ignore
from ape.api import CompilerAPI, PluginConfig
from ape.exceptions import CompilerError
from ape.logging import logger
from ape.types import ContractType
from ape.utils import cached_property, get_relative_path
from ethpm_types import PackageManifest
from packaging.version import InvalidVersion
from packaging.version import Version as _Version
from requests.exceptions import ConnectionError
from semantic_version import NpmSpec, Version  # type: ignore
<<<<<<< HEAD
from solcx.install import get_executable  # type: ignore
=======
>>>>>>> d9ab64cc

from ape_solidity._utils import (
    get_import_lines,
    get_pragma_spec,
<<<<<<< HEAD
    get_version_with_commit_hash,
=======
>>>>>>> d9ab64cc
    load_dict,
    verify_contract_filepaths,
)
from ape_solidity.exceptions import IncorrectMappingFormatError


class SolidityConfig(PluginConfig):
    # Configure re-mappings using a `=` separated-str,
    # e.g. '@import_name=path/to/dependency'
    import_remapping: List[str] = []
    optimize: bool = True
    version: Optional[str] = None


class SolidityCompiler(CompilerAPI):
    _import_remapping_hash: Optional[int] = None
    _cached_project_path: Optional[Path] = None
    _cached_import_map: Dict[str, str] = {}

    @property
    def name(self) -> str:
        return "solidity"

    @property
    def config(self) -> SolidityConfig:
        return cast(SolidityConfig, self.config_manager.get_config(self.name))

    @cached_property
    def available_versions(self) -> List[Version]:
        # NOTE: Package version should already be included in available versions
        try:
            return solcx.get_installable_solc_versions()
        except ConnectionError:
            # Compiling offline
            logger.warning("Internet connection required to fetch installable Solidity versions.")
            return []

    @property
    def installed_versions(self) -> List[Version]:
        return solcx.get_installed_solc_versions()

    def get_versions(self, all_paths: List[Path]) -> Set[str]:
        versions = set()
        for path in all_paths:
            # Make sure we have the compiler available to compile this
            version_spec = get_pragma_spec(path)
            if version_spec:
                versions.add(str(version_spec.select(self.available_versions)))

        return versions

    def get_import_remapping(self, base_path: Optional[Path] = None) -> Dict[str, str]:
        """
        Specify the remapping using a ``=`` separated str
        e.g. ``'@import_name=path/to/dependency'``.
        """
        base_path = base_path or self.project_manager.contracts_folder
        import_map: Dict[str, str] = {}
        items = self.config.import_remapping

        if not items:
            return import_map

        elif not isinstance(items, (list, tuple)) or not isinstance(items[0], str):
            raise IncorrectMappingFormatError()

        contracts_cache = base_path / ".cache"

        # Convert to tuple for hashing, check if there's been a change
        items_tuple = tuple(items)
        if all(
            (
                self._cached_project_path,
                self._import_remapping_hash,
                self._cached_project_path == self.project_manager.path,
                self._import_remapping_hash == hash(items_tuple),
                contracts_cache.exists(),
            )
        ):
            return self._cached_import_map

        packages_cache = self.config_manager.packages_folder

        # Download dependencies for first time.
        # This only happens if calling this method before compiling in ape core.
        _ = self.project_manager.dependencies

        for item in items:
            item_parts = item.split("=")
            if len(item_parts) != 2:
                raise IncorrectMappingFormatError()

            suffix_str = item_parts[1]
            name = suffix_str.split(os.path.sep)[0]
            suffix = Path(suffix_str)

            try:
                _Version(suffix.name)
                if not suffix.name.startswith("v"):
                    suffix = suffix.parent / f"v{suffix.name}"

            except InvalidVersion:
                pass

            data_folder_cache = packages_cache / suffix

            if len(suffix.parents) == 1 and data_folder_cache.exists():
                # The user did not specify a version_id suffix in their mapping.
                # We try to smartly figure one out, else error.
                version_ids = [d.name for d in data_folder_cache.iterdir()]
                if len(version_ids) == 1:
                    # Use only version ID available.
                    suffix = suffix / version_ids[0]
                    data_folder_cache = packages_cache / suffix
                elif not version_ids:
                    raise CompilerError(f"Missing dependency '{suffix}'.")
                else:
                    options_str = ", ".join(version_ids)
                    raise CompilerError(
                        "Ambiguous version reference. "
                        f"Please set import remapping value to {suffix}/{{version_id}} "
                        f"where 'version_id' is one of '{options_str}'."
                    )

            # Re-build a downloaded dependency manifest into the .cache directory for imports.
            sub_contracts_cache = contracts_cache / suffix
            if not sub_contracts_cache.exists() or not list(sub_contracts_cache.iterdir()):
                cached_manifest_file = data_folder_cache / f"{name}.json"
                if not cached_manifest_file.exists():
                    logger.warning(f"Unable to find dependency '{suffix}'.")

                else:
                    manifest = PackageManifest(**json.loads(cached_manifest_file.read_text()))
                    sub_contracts_cache.mkdir(parents=True)
                    sources = manifest.sources or {}
                    for source_name, source in sources.items():
                        cached_source = sub_contracts_cache / source_name

                        # NOTE: Cached source may included sub-directories.
                        cached_source.parent.mkdir(parents=True, exist_ok=True)

                        if source.content:
                            cached_source.touch()
                            cached_source.write_text(source.content)

            sub_contracts_cache = (
                get_relative_path(sub_contracts_cache, base_path)
                if base_path
                else sub_contracts_cache
            )
            import_map[item_parts[0]] = str(sub_contracts_cache)

        # Update cache and hash
        self._cached_project_path = self.project_manager.path
        self._cached_import_map = import_map
        self._import_remapping_hash = hash(items_tuple)

        return import_map

    def get_compiler_settings(
        self, contract_filepaths: List[Path], base_path: Optional[Path] = None
    ) -> Dict[Version, Dict]:
        base_path = base_path or self.config_manager.contracts_folder
        files_by_solc_version = self.get_version_map(contract_filepaths, base_path=base_path)
        if not files_by_solc_version:
            return {}

        compiler_args = self._get_compiler_arguments(files_by_solc_version, base_path)
        settings: Dict = {}
        for vers, arguments in compiler_args.items():
            sources = files_by_solc_version[vers]
            version_settings = {
                "optimizer": {"enabled": arguments.get("optimize", False), "runs": 200},
                "outputSelection": {
                    p.name: {p.stem: arguments.get("output_values", [])} for p in sources
                },
            }
            remappings = arguments.get("import_remappings")
            if remappings:
                version_settings["remappings"] = remappings

            settings[vers] = version_settings

        return settings

    def _get_compiler_arguments(self, version_map: Dict, base_path: Path) -> Dict[Version, Dict]:
        base_arguments = {
            "output_values": [
                "abi",
                "bin",
                "bin-runtime",
                "devdoc",
                "userdoc",
            ],
            "optimize": self.config.optimize,
        }
        arguments_map = {}
        for solc_version, sources in version_map.items():
            cleaned_version = solc_version.truncate()
            import_remappings = self.get_import_remapping(base_path=base_path)
            remappings_kept = set()
            if import_remappings:
                # Filter out unused import remappings
                resolved_remapped_sources = set(
                    [
                        x
                        for ls in self.get_imports(list(sources), base_path=base_path).values()
                        for x in ls
                        if x.startswith(".cache")
                    ]
                )
                for source in resolved_remapped_sources:
                    parent_key = os.path.sep.join(source.split(os.path.sep)[:3])
                    for k, v in [(k, v) for k, v in import_remappings.items() if parent_key in v]:
                        remappings_kept.add(f"{k}={v}")

            arguments = {
                **base_arguments,
                "solc_binary": get_executable(cleaned_version),
                "solc_version": cleaned_version,
            }

            if solc_version >= Version("0.6.9"):
                arguments["base_path"] = base_path
            else:
                # Append base_path to remappings
                parts = [x.split("=") for x in remappings_kept]
                remappings_kept = {f"{p[0]}={base_path / p[1]}" for p in parts}

            if remappings_kept:
                arguments["import_remappings"] = remappings_kept

            arguments_map[solc_version] = arguments

        return arguments_map

    def compile(
        self, contract_filepaths: List[Path], base_path: Optional[Path] = None
    ) -> List[ContractType]:
        base_path = base_path or self.config_manager.contracts_folder
        files_by_solc_version = self.get_version_map(contract_filepaths, base_path=base_path)
        compiler_arguments = self._get_compiler_arguments(
            files_by_solc_version, base_path=base_path
        )
        contract_types: List[ContractType] = []
        solc_versions_by_contract_name: Dict[str, Version] = {}
        for solc_version, arguments in compiler_arguments.items():
            files = list(files_by_solc_version[solc_version])
            if not files:
                continue

            logger.debug(f"Compiling using Solidity compiler '{solc_version}'")
            output = solcx.compile_files(files, **arguments)

            def parse_contract_name(value: str) -> Tuple[Path, str]:
                parts = value.split(":")
                return Path(parts[0]), parts[1]

            # Filter source files that the user did not ask for, such as
            # imported relative files that are not part of the input.
            input_contract_names: List[str] = []
            for contract_id in output.keys():
                path, name = parse_contract_name(contract_id)
                for input_file_path in contract_filepaths:
                    if str(path) in str(input_file_path):
                        input_contract_names.append(name)

            for contract_name, contract_type in output.items():
                contract_path, contract_name = parse_contract_name(contract_name)
                if contract_name not in input_contract_names:
                    # Only return ContractTypes explicitly asked for.
                    continue

                deployment_bytecode = contract_type["bin"]
                runtime_bytecode = contract_type["bin"]

                # Skip library linking.
                if "__$" in deployment_bytecode or "__$" in runtime_bytecode:
                    logger.warning("Libraries must be deployed and configured separately.")
                    continue

                previously_compiled_version = solc_versions_by_contract_name.get(contract_name)
                if previously_compiled_version:
                    # Don't add previously compiled contract type unless it was compiled
                    # using a greater Solidity version.
                    if previously_compiled_version >= solc_version:
                        continue
                    else:
                        contract_types = [ct for ct in contract_types if ct.name != contract_name]

                contract_type["contractName"] = contract_name
                contract_type["sourceId"] = str(
                    get_relative_path(base_path / contract_path, base_path)
                )
                contract_type["deploymentBytecode"] = {"bytecode": deployment_bytecode}
                contract_type["runtimeBytecode"] = {"bytecode": runtime_bytecode}
                contract_type["userdoc"] = load_dict(contract_type["userdoc"])
                contract_type["devdoc"] = load_dict(contract_type["devdoc"])
                contract_type_obj = ContractType.parse_obj(contract_type)
                contract_types.append(contract_type_obj)
                solc_versions_by_contract_name[contract_name] = solc_version

        return contract_types

    def get_imports(
        self, contract_filepaths: List[Path], base_path: Optional[Path] = None
    ) -> Dict[str, List[str]]:
        contract_filepaths_set = verify_contract_filepaths(contract_filepaths)
        contracts_path = base_path or self.config_manager.contracts_folder
        import_remapping = self.get_import_remapping(base_path=contracts_path)

        def import_str_to_source_id(_import_str: str, source_path: Path) -> str:
            quote = '"' if '"' in _import_str else "'"
            end_index = _import_str.index(quote) + 1
            import_str_prefix = _import_str[end_index:]
            import_str_value = import_str_prefix[: import_str_prefix.index(quote)]
            path = (source_path.parent / import_str_value).resolve()
            source_id_value = str(get_relative_path(path, contracts_path))

            # Convert remapping list back to source
            for key, value in import_remapping.items():
                if key not in source_id_value:
                    continue

                sections = [s for s in source_id_value.split(key) if s]
                depth = len(sections) - 1
                source_id_value = ""

                index = 0
                for section in sections:
                    if index == depth:
                        source_id_value += value
                        source_id_value += section
                    elif index >= depth:
                        source_id_value += section

                    index += 1

                break

            return source_id_value

        imports_dict: Dict[str, List[str]] = {}
        for src_path, import_strs in get_import_lines(contract_filepaths_set).items():
            import_set = set()
            for import_str in import_strs:
                import_item = import_str_to_source_id(import_str, src_path)
                import_set.add(import_item)

            source_id = str(get_relative_path(src_path, contracts_path))
            imports_dict[str(source_id)] = list(import_set)

        return imports_dict

    def get_version_map(
        self,
        contract_filepaths: Union[Path, List[Path]],
        base_path: Optional[Path] = None,
    ) -> Dict[Version, Set[Path]]:
        if not isinstance(contract_filepaths, (list, tuple)):
            contract_filepaths = [contract_filepaths]

        base_path = base_path or self.project_manager.contracts_folder
        contract_filepaths_set = verify_contract_filepaths(contract_filepaths)
        sources = [p for p in self.project_manager.source_paths if p.suffix == ".sol"]
        imports = self.get_imports(sources, base_path)

        # Add imported source files to list of contracts to compile.
        source_paths_to_get = contract_filepaths_set.copy()
        for source_path in contract_filepaths_set:
            imported_source_paths = self._get_imported_source_paths(source_path, base_path, imports)
            for imported_source in imported_source_paths:
                source_paths_to_get.add(imported_source)

        # Use specified version if given one
        if self.config.version is not None:
            specified_version = Version(self.config.version)
            if specified_version not in self.installed_versions:
                solcx.install_solc(specified_version)

            return {specified_version: source_paths_to_get}

        # else: find best version per source file

        # Build map of pragma-specs.
        source_by_pragma_spec = {p: self._get_pragma_spec(p) for p in source_paths_to_get}

        # If no Solidity version has been installed previously while fetching the
        # contract version pragma, we must install a compiler, so choose the latest
        if not self.installed_versions and not any(source_by_pragma_spec.values()):
            solcx.install_solc(max(self.available_versions), show_progress=False)

        # Adjust best-versions based on imports.
        files_by_solc_version: Dict[Version, Set[Path]] = {}
        for source_file_path in source_paths_to_get:
            solc_version = self._get_best_version(source_file_path, source_by_pragma_spec)
            imported_source_paths = self._get_imported_source_paths(
                source_file_path, base_path, imports
            )

            for imported_source_path in imported_source_paths:
                imported_pragma_spec = source_by_pragma_spec[imported_source_path]
                imported_version = self._get_best_version(
                    imported_source_path, source_by_pragma_spec
                )

                if imported_pragma_spec is not None and (
                    imported_pragma_spec.expression.startswith("=")
                    or imported_pragma_spec.expression[0].isdigit()
                ):
                    # Have to use this version.
                    solc_version = imported_version
                    break

                elif imported_version < solc_version:
                    # If we get here, the highest version of an import is lower than the reference.
                    solc_version = imported_version

            if solc_version not in files_by_solc_version:
                files_by_solc_version[solc_version] = set()

            for path in (source_file_path, *imported_source_paths):
                files_by_solc_version[solc_version].add(path)

        # If being used in another version AND no imports in this version require it,
        # remove it from this version.
        for solc_version, files in files_by_solc_version.copy().items():
            for file in files.copy():
                used_in_other_version = any(
                    [file in ls for v, ls in files_by_solc_version.items() if v != solc_version]
                )
                if not used_in_other_version:
                    continue

                other_files = [f for f in files_by_solc_version[solc_version] if f != file]
                used_in_imports = False
                for other_file in other_files:
                    source_id = str(get_relative_path(other_file, base_path))
                    import_paths = [base_path / i for i in imports.get(source_id, []) if i]
                    if file in import_paths:
                        used_in_imports = True
                        break

                if not used_in_imports:
                    files_by_solc_version[solc_version].remove(file)
                    if not files_by_solc_version[solc_version]:
                        del files_by_solc_version[solc_version]

        return {get_version_with_commit_hash(v): ls for v, ls in files_by_solc_version.items()}

    def _get_imported_source_paths(
        self,
        path: Path,
        base_path: Path,
        imports: Dict,
        source_ids_checked: Optional[List[str]] = None,
    ) -> Set[Path]:
        source_ids_checked = source_ids_checked or []
        source_identifier = str(get_relative_path(path, base_path))
        if source_identifier in source_ids_checked:
            # Already got this source's imports
            return set()

        source_ids_checked.append(source_identifier)
        import_file_paths = [base_path / i for i in imports.get(source_identifier, []) if i]
        return_set = {i for i in import_file_paths}
        for import_path in import_file_paths:
            indirect_imports = self._get_imported_source_paths(
                import_path, base_path, imports, source_ids_checked=source_ids_checked
            )
            for indirect_import in indirect_imports:
                return_set.add(indirect_import)

        return return_set

    def _get_pragma_spec(self, path: Path) -> Optional[NpmSpec]:
        pragma_spec = get_pragma_spec(path)
        if not pragma_spec:
            return None

        # Check if we need to install specified compiler version
        if pragma_spec is pragma_spec.select(self.installed_versions):
            return pragma_spec

        compiler_version = pragma_spec.select(self.available_versions)
        if compiler_version:
            solcx.install_solc(compiler_version, show_progress=False)
        else:
            raise CompilerError(f"Solidity version specification '{pragma_spec}' could not be met.")

        return pragma_spec

    def _get_best_version(self, path: Path, source_by_pragma_spec: Dict) -> Version:
        pragma_spec = source_by_pragma_spec[path]
        return (
            pragma_spec.select(self.installed_versions)
            if pragma_spec
            else max(self.installed_versions)
        )<|MERGE_RESOLUTION|>--- conflicted
+++ resolved
@@ -14,18 +14,12 @@
 from packaging.version import Version as _Version
 from requests.exceptions import ConnectionError
 from semantic_version import NpmSpec, Version  # type: ignore
-<<<<<<< HEAD
 from solcx.install import get_executable  # type: ignore
-=======
->>>>>>> d9ab64cc
 
 from ape_solidity._utils import (
     get_import_lines,
     get_pragma_spec,
-<<<<<<< HEAD
     get_version_with_commit_hash,
-=======
->>>>>>> d9ab64cc
     load_dict,
     verify_contract_filepaths,
 )
