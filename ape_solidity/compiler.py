--- conflicted
+++ resolved
@@ -1194,11 +1194,7 @@
 
 
 def _validate_can_compile(paths: Iterable[Path]):
-<<<<<<< HEAD
-    extensions = {get_full_extension(p): p for p in paths}
-=======
     extensions = {get_full_extension(p): p for p in paths if p}
->>>>>>> 649757c1
 
     for ext, file in extensions.items():
         if ext not in [e.value for e in Extension]:
