--- conflicted
+++ resolved
@@ -10,6 +10,7 @@
 from ape.types import ContractType
 from ape.utils import cached_property, get_relative_path
 from ethpm_types import PackageManifest
+from ethpm_types.abi import EventABI, MethodABI, FallbackABI, ConstructorABI
 from packaging import version
 from packaging.version import Version as _Version
 from semantic_version import NpmSpec, Version  # type: ignore
@@ -211,20 +212,25 @@
         for contract_name, contract_type in output.items():
             contract_id_parts = contract_name.split(":")
             contract_path = Path(contract_id_parts[0])
-<<<<<<< HEAD
-            contract_name = contract_id_parts[-1]
-
-            source_id = (
-                str(get_relative_path(base_path / contract_path, base_path))
-                if base_path and base_path.is_absolute()
-=======
             contract_type["contractName"] = contract_id_parts[-1]
             contract_type["sourceId"] = (
-                str(get_relative_path(contract_path, base_path))
+                str(get_relative_path(base_path / contract_path, base_path))
                 if base_path and contract_path.is_absolute()
->>>>>>> ec93c30d
                 else str(contract_path)
             )
+
+            parsed_abis = []
+            for abi in contract_type["abi"]:
+                if abi["type"] == "event":
+                    parsed_abis.append(EventABI.parse_obj(abi))
+                elif abi["type"] == "fallback":
+                    parsed_abis.append(FallbackABI.parse_obj(abi))
+                elif abi["type"] == "method":
+                    parsed_abis.append(MethodABI.parse_obj(abi))
+                elif abi["type"] == "constructor":
+                    parsed_abis.append(ConstructorABI.parse_obj(abi))
+
+            contract_type["abi"] = parsed_abis
             contract_type["deploymentBytecode"] = {"bytecode": contract_type["bin"]}
             contract_type["runtimeBytecode"] = {"bytecode": contract_type["bin-runtime"]}
             contract_type["userdoc"] = load_dict(contract_type["userdoc"])
