--- conflicted
+++ resolved
@@ -240,18 +240,14 @@
             }
 
             if cli_base_path:
-<<<<<<< HEAD
-                kwargs["base_path"] = cli_base_path
+                settings["base_path"] = cli_base_path
             else:
-                kwargs["import_remappings"] = {
+                settings["import_remappings"] = {
                     i: str(contracts_path / relative_path)
                     for i, relative_path in import_remappings.items()
                 }
-=======
-                settings["base_path"] = cli_base_path
             settings_map[solc_version] = settings
         return settings_map
->>>>>>> 4cff1eaf
 
     def compile(
         self, contract_filepaths: List[Path], base_path: Optional[Path] = None
