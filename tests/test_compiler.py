from pathlib import Path

import pytest
from ape import Project, reverts
from ape.exceptions import CompilerError
from ape.logging import LogLevel
from ethpm_types import ContractType
from packaging.version import Version

from ape_solidity.exceptions import IndexOutOfBoundsError

EXPECTED_NON_SOLIDITY_ERR_MSG = "Unable to compile 'RandomVyperFile.vy' using Solidity compiler."
raises_because_not_sol = pytest.raises(CompilerError, match=EXPECTED_NON_SOLIDITY_ERR_MSG)


def test_get_config(project, compiler):
    actual = compiler.get_config(project=project)
    assert actual.evm_version == "constantinople"


def test_get_import_remapping(project, compiler):
    actual = compiler.get_import_remapping(project=project)
    expected = {
        "@browniedependency": "contracts/.cache/browniedependency/local",
        "@dependency": "contracts/.cache/dependency/local",
        "@dependencyofdependency": "contracts/.cache/dependencyofdependency/local",
        "@noncompilingdependency": "contracts/.cache/noncompilingdependency/local",
        "@openzeppelin": "contracts/.cache/openzeppelin/4.5.0",
        "@safe": "contracts/.cache/safe/1.3.0",
        "@vault": "contracts/.cache/vault/v0.4.5",
        "@vaultmain": "contracts/.cache/vaultmain/master",
    }
    for key, value in expected.items():
        assert key in actual
        assert actual[key] == value


def test_get_import_remapping_handles_config(project, compiler):
    """
    Show you can override default remappings.
    Normally, these are deduced from dependencies, but you can change them
    and/or add new ones.
    """
    new_value = "NEW_VALUE"
    cfg = {
        "solidity": {
            "import_remapping": [
                "@dependency=dependency",  # Backwards compat!
                "@dependencyofdependency=dependencyofdependency/local",
                f"@vaultmain={new_value}",  # Changing a dependency
                f"@{new_value}={new_value}123",  # Adding something new
            ]
        },
        "dependencies": project.config.dependencies,
    }
    with project.temp_config(**cfg):
        actual = compiler.get_import_remapping(project=project)

    # Show it is backwards compatible (still works w/o changing cfg)
    assert actual["@dependency"] == "contracts/.cache/dependency/local"
    assert actual["@dependencyofdependency"] == "contracts/.cache/dependencyofdependency/local"
    # Show we can change a dependency.
    assert actual["@vaultmain"] == new_value
    # Show we can add a new remapping (quiet dependency).
    assert actual[f"@{new_value}"] == f"{new_value}123"
    # Show other dependency-deduced remappings still work.
    assert actual["@browniedependency"] == "contracts/.cache/browniedependency/local"


def test_get_imports(project, compiler):
    source_id = "contracts/ImportSourceWithEqualSignVersion.sol"
    path = project.sources.lookup(source_id)
    # Source (total) only has these 2 imports.
    expected = (
        "contracts/SpecificVersionWithEqualSign.sol",
        "contracts/CompilesOnce.sol",
    )
    actual = compiler.get_imports((path,), project=project)
    assert source_id in actual
    assert all(e in actual[source_id] for e in expected)


def test_get_imports_indirect(project, compiler):
    """
    Show that twice-removed indirect imports show up. This is required
    for accurate version mapping.
    """

    source_id = "contracts/IndirectlyImportingMoreConstrainedVersion.sol"
    path = project.sources.lookup(source_id)
    expected = (
        # These 2 are directly imported.
        "contracts/ImportSourceWithEqualSignVersion.sol",
        "contracts/IndirectlyImportingMoreConstrainedVersionCompanion.sol",
        # These are 2 are imported by the imported.
        "contracts/SpecificVersionWithEqualSign.sol",
        "contracts/CompilesOnce.sol",
    )
    actual = compiler.get_imports((path,), project=project)
    assert source_id in actual
    actual_str = ", ".join(list(actual[source_id]))
    for ex in expected:
        assert ex in actual[source_id], f"{ex} not in {actual_str}"


def test_get_imports_complex(project, compiler):
    """
    `contracts/Imports.sol` imports sources in every possible
    way. This test shows that we are able to detect all those
    unique ways of importing.
    """
    path = project.sources.lookup("contracts/Imports.sol")
    assert path is not None, "Failed to find Imports test contract."

    actual = compiler.get_imports((path,), project=project)
    expected = {
        "contracts/CompilesOnce.sol": [],
        "contracts/Imports.sol": [
            "contracts/.cache/browniedependency/local/contracts/BrownieContract.sol",
            "contracts/.cache/dependency/local/contracts/Dependency.sol",
            "contracts/.cache/dependencyofdependency/local/contracts/DependencyOfDependency.sol",
            "contracts/.cache/noncompilingdependency/local/contracts/CompilingContract.sol",
            "contracts/.cache/safe/1.3.0/contracts/common/Enum.sol",
            "contracts/CompilesOnce.sol",
            "contracts/MissingPragma.sol",
            "contracts/NumerousDefinitions.sol",
            "contracts/subfolder/Relativecontract.sol",
        ],
        "contracts/MissingPragma.sol": [],
        "contracts/NumerousDefinitions.sol": [],
        "contracts/subfolder/Relativecontract.sol": [],
    }
    for base, imports in expected.items():
        assert base in actual
        assert actual[base] == imports


def test_get_imports_dependencies(project, compiler):
    """
    Show all the affected dependency contracts get included in the imports list.
    """
    source_id = "contracts/UseYearn.sol"
    path = project.sources.lookup(source_id)
    import_ls = compiler.get_imports((path,), project=project)
    actual = import_ls[source_id]
    token_path = "contracts/.cache/openzeppelin/4.5.0/contracts/token"
    expected = [
        f"{token_path}/ERC20/ERC20.sol",
        f"{token_path}/ERC20/IERC20.sol",
        f"{token_path}/ERC20/extensions/IERC20Metadata.sol",
        f"{token_path}/ERC20/utils/SafeERC20.sol",
        "contracts/.cache/openzeppelin/4.5.0/contracts/utils/Address.sol",
        "contracts/.cache/openzeppelin/4.5.0/contracts/utils/Context.sol",
        "contracts/.cache/vault/v0.4.5/contracts/BaseStrategy.sol",
        "contracts/.cache/vaultmain/master/contracts/BaseStrategy.sol",
    ]
    assert actual == expected


def test_get_imports_vyper_file(project, compiler):
<<<<<<< HEAD
    path = project.sources.lookup("contracts/RandomVyperFile.vy")
=======
    path = Path(__file__).parent / "contracts" / "RandomVyperFile.vy"
    assert path.is_file(), f"Setup failed - file not found {path}"
>>>>>>> 649757c1
    with raises_because_not_sol:
        compiler.get_imports((path,))


def test_get_imports_full_project(project, compiler):
    paths = [x for x in project.sources.paths if x.suffix == ".sol"]
    actual = compiler.get_imports(paths, project=project)
    assert len(actual) > 0
    # Prove that every import source also is present in the import map.
    for imported_source_ids in actual.values():
        for source_id in imported_source_ids:
            assert source_id in actual, f"{source_id}'s imports not present."


def test_get_version_map(project, compiler):
    """
    Test that a strict version pragma is recognized in the version map.
    """
    path = project.sources.lookup("contracts/SpecificVersionWithEqualSign.sol")
    actual = compiler.get_version_map((path,), project=project)
    expected_version = Version("0.8.12+commit.f00d7308")
    expected_sources = ("SpecificVersionWithEqualSign",)
    assert expected_version in actual

    actual_ids = [x.stem for x in actual[expected_version]]
    assert all(e in actual_ids for e in expected_sources)


def test_get_version_map_importing_more_constrained_version(project, compiler):
    """
    Test that a strict version pragma in an imported source is recognized
    in the version map.
    """
    # This file's version is not super constrained, but it imports
    # a different source that does have a strict constraint.
    path = project.sources.lookup("contracts/ImportSourceWithEqualSignVersion.sol")

    actual = compiler.get_version_map((path,), project=project)
    expected_version = Version("0.8.12+commit.f00d7308")
    expected_sources = ("ImportSourceWithEqualSignVersion", "SpecificVersionWithEqualSign")
    assert expected_version in actual

    actual_ids = [x.stem for x in actual[expected_version]]
    assert all(e in actual_ids for e in expected_sources)


def test_get_version_map_indirectly_importing_more_constrained_version(project, compiler):
    """
    Test that a strict version pragma in a source imported by an imported
    source (twice removed) is recognized in the version map.
    """
    # This file's version is not super constrained, but it imports
    # a different source that imports another source that does have a constraint.
    path = project.sources.lookup("contracts/IndirectlyImportingMoreConstrainedVersion.sol")

    actual = compiler.get_version_map((path,), project=project)
    expected_version = Version("0.8.12+commit.f00d7308")
    expected_sources = (
        "IndirectlyImportingMoreConstrainedVersion",
        "ImportSourceWithEqualSignVersion",
        "SpecificVersionWithEqualSign",
    )
    assert expected_version in actual

    actual_ids = [x.stem for x in actual[expected_version]]
    assert all(e in actual_ids for e in expected_sources)


def test_get_version_map_dependencies(project, compiler):
    """
    Show all the affected dependency contracts get included in the version map.
    """
    source_id = "contracts/UseYearn.sol"
    older_example = "contracts/ImportOlderDependency.sol"
    paths = [project.sources.lookup(x) for x in (source_id, older_example)]
    actual = compiler.get_version_map(paths, project=project)
    assert len(actual) == 2
    versions = sorted(list(actual.keys()))
    older = versions[0]  # Via ImportOlderDependency
    latest = versions[1]  # via UseYearn

    oz_token = "contracts/.cache/openzeppelin/4.5.0/contracts/token"
    expected_latest_source_ids = [
        f"{oz_token}/ERC20/ERC20.sol",
        f"{oz_token}/ERC20/IERC20.sol",
        f"{oz_token}/ERC20/extensions/IERC20Metadata.sol",
        f"{oz_token}/ERC20/utils/SafeERC20.sol",
        "contracts/.cache/openzeppelin/4.5.0/contracts/utils/Address.sol",
        "contracts/.cache/openzeppelin/4.5.0/contracts/utils/Context.sol",
        "contracts/.cache/vault/v0.4.5/contracts/BaseStrategy.sol",
        "contracts/.cache/vaultmain/master/contracts/BaseStrategy.sol",
        source_id,
    ]
    expected_older_source_ids = [
        "contracts/.cache/dependency/local/contracts/OlderDependency.sol",
        older_example,
    ]
    expected_latest_source_paths = {project.path / e for e in expected_latest_source_ids}
    expected_oldest_source_paths = {project.path / e for e in expected_older_source_ids}
    assert len(actual[latest]) == len(expected_latest_source_paths)
    assert actual[latest] == expected_latest_source_paths
    assert actual[older] == expected_oldest_source_paths


def test_get_version_map_picks_most_constrained_version(project, compiler):
    """
    Test that if given both a file that can compile at the latest version
    and a file that requires a lesser version but also imports the same file
    that could compile at the latest version, that they are all designated
    to compile using the lesser version.
    """
    source_ids = (
        "contracts/CompilesOnce.sol",
        "contracts/IndirectlyImportingMoreConstrainedVersion.sol",
    )
    paths = [project.sources.lookup(x) for x in source_ids]
    actual = compiler.get_version_map(paths, project=project)
    expected_version = Version("0.8.12+commit.f00d7308")
    assert expected_version in actual
    for path in paths:
        assert path in actual[expected_version], f"{path} is missing!"


def test_get_version_map_version_specified_in_config_file(compiler):
    path = Path(__file__).parent / "VersionSpecifiedInConfig"
    project = Project(path)
    paths = [p for p in project.sources.paths if p.suffix == ".sol"]
    actual = compiler.get_version_map(paths, project=project)
    expected_version = Version("0.8.12+commit.f00d7308")
    assert len(actual) == 1
    assert expected_version in actual
    assert len(actual[expected_version]) > 0


def test_get_version_map_raises_on_non_solidity_sources(project, compiler):
    path = project.sources.lookup("contracts/RandomVyperFile.vy")
    with raises_because_not_sol:
        compiler.get_version_map((path,), project=project)


def test_get_version_map_full_project(project, compiler):
    paths = [x for x in project.sources.paths if x.suffix == ".sol"]
    actual = compiler.get_version_map(paths, project=project)
    latest = sorted(list(actual.keys()), reverse=True)[0]
    v0812 = Version("0.8.12+commit.f00d7308")
    vold = Version("0.4.26+commit.4563c3fc")
    assert v0812 in actual
    assert vold in actual

    v0812_1 = project.path / "contracts/ImportSourceWithEqualSignVersion.sol"
    v0812_2 = project.path / "contracts/IndirectlyImportingMoreConstrainedVersion.sol"

    assert v0812_1 in actual[v0812], "Constrained version files missing"
    assert v0812_2 in actual[v0812], "Constrained version files missing"

    # TDD: This was happening during development of 0.8.0.
    assert v0812_1 not in actual[latest], f"{v0812_1.stem} ended up in latest"
    assert v0812_2 not in actual[latest], f"{v0812_2.stem} ended up in latest"

    # TDD: Old file ending up in multiple spots.
    older_file = project.path / "contracts/.cache/dependency/local/contracts/OlderDependency.sol"
    assert older_file in actual[vold]
    for vers, fileset in actual.items():
        if vers == vold:
            continue

        assert older_file not in fileset, f"Oldest file also appears in version {vers}"


def test_get_compiler_settings(project, compiler):
    path = project.sources.lookup("contracts/Imports.sol")
    actual = compiler.get_compiler_settings((path,), project=project)
    # No reason (when alone) to not use
    assert len(actual) == 1

    # 0.8.12 is hardcoded in some files, but none of those files should be here.
    version = next(iter(actual.keys()))
    assert version > Version("0.8.12+commit.f00d7308")

    settings = actual[version]
    assert settings["optimizer"] == {"enabled": True, "runs": 200}

    # NOTE: These should be sorted!
    assert settings["remappings"] == [
        "@browniedependency=contracts/.cache/browniedependency/local",
        "@dependency=contracts/.cache/dependency/local",
        "@dependencyofdependency=contracts/.cache/dependencyofdependency/local",
        "@noncompilingdependency=contracts/.cache/noncompilingdependency/local",
        "@safe=contracts/.cache/safe/1.3.0",
    ]

    # Set in config.
    assert settings["evmVersion"] == "constantinople"

    # Should be all files (imports of imports etc.)
    actual_files = sorted(list(settings["outputSelection"].keys()))
    expected_files = [
        "contracts/.cache/browniedependency/local/contracts/BrownieContract.sol",
        "contracts/.cache/dependency/local/contracts/Dependency.sol",
        "contracts/.cache/dependencyofdependency/local/contracts/DependencyOfDependency.sol",
        "contracts/.cache/noncompilingdependency/local/contracts/CompilingContract.sol",
        "contracts/.cache/safe/1.3.0/contracts/common/Enum.sol",
        "contracts/CompilesOnce.sol",
        "contracts/Imports.sol",
        "contracts/MissingPragma.sol",
        "contracts/NumerousDefinitions.sol",
        "contracts/subfolder/Relativecontract.sol",
    ]
    assert actual_files == expected_files

    # Output request is the same for all.
    expected_output_request = {
        "*": [
            "abi",
            "bin-runtime",
            "devdoc",
            "userdoc",
            "evm.bytecode.object",
            "evm.bytecode.sourceMap",
            "evm.deployedBytecode.object",
        ],
        "": ["ast"],
    }
    for output in settings["outputSelection"].values():
        assert output == expected_output_request


def test_get_standard_input_json(project, compiler):
    paths = [x for x in project.sources.paths if x.suffix == ".sol"]
    actual = compiler.get_standard_input_json(paths, project=project)
    v0812 = Version("0.8.12+commit.f00d7308")
    v056 = Version("0.5.16+commit.9c3226ce")
    v0612 = Version("0.6.12+commit.27d51765")
    v0426 = Version("0.4.26+commit.4563c3fc")
    latest = sorted(list(actual.keys()), reverse=True)[0]

    v0812_sources = list(actual[v0812]["sources"].keys())
    v056_sources = list(actual[v056]["sources"].keys())
    v0612_sources = list(actual[v0612]["sources"].keys())
    v0426_sources = list(actual[v0426]["sources"].keys())
    latest_sources = list(actual[latest]["sources"].keys())

    assert "contracts/ImportSourceWithEqualSignVersion.sol" not in latest_sources
    assert "contracts/IndirectlyImportingMoreConstrainedVersion.sol" not in latest_sources

    # Some source expectations.
    assert "contracts/CompilesOnce.sol" in v0812_sources
    assert "contracts/SpecificVersionRange.sol" in v0812_sources
    assert "contracts/ImportSourceWithNoPrefixVersion.sol" in v0812_sources

    assert "contracts/OlderVersion.sol" in v056_sources
    assert "contracts/VagueVersion.sol" in v0612_sources
    assert "contracts/ImportOlderDependency.sol" in v0426_sources
    assert "contracts/.cache/dependency/local/contracts/OlderDependency.sol" in v0426_sources


def test_compile(project, compiler):
    path = project.sources.lookup("contracts/Imports.sol")
    actual = [c for c in compiler.compile((path,), project=project)]
    # We only get back the contracts we requested, even if it had to compile
    # others (like imports) to get it to work.
    assert len(actual) == 1
    assert isinstance(actual[0], ContractType)
    assert actual[0].name == "Imports"
    assert actual[0].source_id == "contracts/Imports.sol"
    assert actual[0].deployment_bytecode is not None
    assert actual[0].runtime_bytecode is not None
    assert len(actual[0].abi) > 0


def test_compile_performance(benchmark, compiler, project):
    """
    See https://pytest-benchmark.readthedocs.io/en/latest/
    """
    path = project.sources.lookup("contracts/MultipleDefinitions.sol")
    result = benchmark.pedantic(
        lambda *args, **kwargs: [x for x in compiler.compile(*args, **kwargs)],
        args=((path,),),
        kwargs={"project": project},
        rounds=1,
    )
    assert len(result) > 0


def test_compile_multiple_definitions_in_source(project, compiler):
    """
    Show that if multiple contracts / interfaces are defined in a single
    source, that we get all of them when compiling.
    """
    source_id = "contracts/MultipleDefinitions.sol"
    path = project.sources.lookup(source_id)
    result = [c for c in compiler.compile((path,), project=project)]
    assert len(result) == 2
    assert [r.name for r in result] == ["IMultipleDefinitions", "MultipleDefinitions"]
    assert all(r.source_id == source_id for r in result)

    assert project.MultipleDefinitions
    assert project.IMultipleDefinitions


def test_compile_contract_with_different_name_than_file(project, compiler):
    source_id = "contracts/DifferentNameThanFile.sol"
    path = project.sources.lookup(source_id)
    actual = [c for c in compiler.compile((path,), project=project)]
    assert len(actual) == 1
    assert actual[0].source_id == source_id


def test_compile_only_returns_contract_types_for_inputs(project, compiler):
    """
    Test showing only the requested contract types get returned.
    """
    path = project.sources.lookup("contracts/Imports.sol")
    contract_types = [c for c in compiler.compile((path,), project=project)]
    assert len(contract_types) == 1
    assert contract_types[0].name == "Imports"


def test_compile_vyper_contract(project, compiler):
    path = project.sources.lookup("contracts/RandomVyperFile.vy")
    with raises_because_not_sol:
        _ = [c for c in compiler.compile((path,), project=project)]


def test_compile_just_a_struct(compiler, project):
    """
    Before, you would get a nasty index error, even though this is valid Solidity.
    The fix involved using nicer access to "contracts" in the standard output JSON.
    """
    path = project.sources.lookup("contracts/JustAStruct.sol")
    contract_types = [c for c in compiler.compile((path,), project=project)]
    assert len(contract_types) == 0


def test_compile_produces_source_map(project, compiler):
    path = project.sources.lookup("contracts/MultipleDefinitions.sol")
    result = [c for c in compiler.compile((path,), project=project)][-1]
    assert result.sourcemap.root == "124:87:0:-:0;;;;;;;;;;;;;;;;;;;"


def test_compile_via_ir(project, compiler):
    path = project.contracts_folder / "StackTooDep.sol"
    source_code = """
// SPDX-License-Identifier: MIT

pragma solidity >=0.8.0;

contract StackTooDeep {
    // This contract tests the scenario when we have a contract with
    // too many local variables and the stack is too deep.
    // The compiler will throw an error when trying to compile this contract.
    // To get around the error, we can compile the contract with the
    // --via-ir flag

    function foo(
        uint256 a,
        uint256 b,
        uint256 c,
        uint256 d,
        uint256 e,
        uint256 f,
        uint256 g,
        uint256 h,
        uint256 i,
        uint256 j,
        uint256 k,
        uint256 l,
        uint256 m,
        uint256 n,
        uint256 o,
        uint256 p
    ) public pure returns (uint256) {

        uint256 sum = 0;

        for (uint256 index = 0; index < 16; index++) {
            uint256 innerSum = a + b + c + d + e + f + g + h + i + j + k + l + m + n + o + p;
            sum += innerSum;
        }

        return (sum);
    }

}
    """

    # write source code to file
    path.write_text(source_code)

    try:
        [c for c in compiler.compile((path,), project=project)]
    except Exception as e:
        assert "Stack too deep" in str(e)

    with project.temp_config(solidity={"via_ir": True}):
        _ = [c for c in compiler.compile((path,), project=project)]

        # delete source code file
        path.unlink()


#
# def test_compile_missing_version(project, compiler, temp_solcx_path):
#     """
#     Test the compilation of a contract with no defined pragma spec.
#
#     The plugin should implicitly download the latest version to compile the
#     contract with. `temp_solcx_path` is used to simulate an environment without
#     compilers installed.
#     """
#     assert not solcx.get_installed_solc_versions()
#     path = project.sources.lookup("contracts/MissingPragma.sol")
#     contract_types = [c for c in compiler.compile((path,), project=project)]
#     assert len(contract_types) == 1
#     installed_versions = solcx.get_installed_solc_versions()
#     assert len(installed_versions) == 1
#     assert installed_versions[0] == max(solcx.get_installable_solc_versions())


def test_compile_project(project, compiler):
    """
    Simple test showing the full project indeed compiles.
    """
    paths = [x for x in project.sources.paths if x.suffix == ".sol"]
    actual = [c for c in compiler.compile(paths, project=project)]
    assert len(actual) > 0


def test_compile_outputs_compiler_data_to_manifest(project, compiler):
    project.update_manifest(compilers=[])
    path = project.sources.lookup("contracts/CompilesOnce.sol")
    _ = [c for c in compiler.compile((path,), project=project)]
    assert len(project.manifest.compilers or []) == 1
    actual = project.manifest.compilers[0]
    assert actual.name == "solidity"
    assert "contracts/CompilesOnce.sol:CompilesOnce" in actual.contractTypes
    assert actual.version == "0.8.25+commit.b61c2a91"
    # Compiling again should not add the same compiler again.
    _ = [c for c in compiler.compile((path,), project=project)]
    length_again = len(project.manifest.compilers or [])
    assert length_again == 1


def test_add_library(project, account, compiler, connection):
    # Does not exist yet because library is not deployed or known.
    with pytest.raises(AttributeError):
        _ = project.ContractUsingLibraryInSameSource
    with pytest.raises(AttributeError):
        _ = project.ContractUsingLibraryNotInSameSource

    library = project.ExampleLibrary.deploy(sender=account)
    compiler.add_library(library, project=project)

    # After deploying and adding the library, we can use contracts that need it.
    assert project.ContractUsingLibraryNotInSameSource
    assert project.ContractUsingLibraryInSameSource


def test_enrich_error_when_custom(compiler, project, owner, not_owner, connection):
    path = project.sources.lookup("contracts/HasError.sol")
    _ = [c for c in compiler.compile((path,), project=project)]

    # Deploy so Ape know about contract type.
    contract = owner.deploy(project.HasError, 1)
    with pytest.raises(contract.Unauthorized) as err:
        contract.withdraw(sender=not_owner)

    assert err.value.inputs == {"addr": not_owner.address, "counter": 123}


def test_enrich_error_when_custom_in_constructor(compiler, project, owner, not_owner, connection):
    # Deploy so Ape know about contract type.
    with reverts(project.HasError.Unauthorized) as err:
        not_owner.deploy(project.HasError, 0)

    assert err.value.inputs == {"addr": not_owner.address, "counter": 123}


def test_enrich_error_when_builtin(project, owner, connection):
    contract = project.BuiltinErrorChecker.deploy(sender=owner)
    with pytest.raises(IndexOutOfBoundsError):
        contract.checkIndexOutOfBounds(sender=owner)


def test_flatten(project, compiler, caplog):
    path = project.sources.lookup("contracts/Imports.sol")
    with caplog.at_level(LogLevel.WARNING):
        compiler.flatten_contract(path, project=project)
        actual = caplog.messages[-1]
        expected = (
            "Conflicting licenses found: 'LGPL-3.0-only, MIT'. "
            "Using the root file's license 'MIT'."
        )
        assert actual == expected

    path = project.sources.lookup("contracts/ImportingLessConstrainedVersion.sol")
    flattened_source = compiler.flatten_contract(path, project=project)
    flattened_source_path = (
        Path(__file__).parent / "data" / "ImportingLessConstrainedVersionFlat.sol"
    )
    assert str(flattened_source) == str(flattened_source_path.read_text())


def test_compile_code(project, compiler):
    code = """
contract Contract {
    function snakes() pure public returns(bool) {
        return true;
    }
}
"""
    actual = compiler.compile_code(code, project=project, contractName="TestContractName")
    assert actual.name == "TestContractName"
    assert len(actual.abi) > 0
    assert actual.ast is not None
    assert len(actual.runtime_bytecode.bytecode) > 0
    assert len(actual.deployment_bytecode.bytecode) > 0<|MERGE_RESOLUTION|>--- conflicted
+++ resolved
@@ -158,12 +158,8 @@
 
 
 def test_get_imports_vyper_file(project, compiler):
-<<<<<<< HEAD
-    path = project.sources.lookup("contracts/RandomVyperFile.vy")
-=======
     path = Path(__file__).parent / "contracts" / "RandomVyperFile.vy"
     assert path.is_file(), f"Setup failed - file not found {path}"
->>>>>>> 649757c1
     with raises_because_not_sol:
         compiler.get_imports((path,))
 
