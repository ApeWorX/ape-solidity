--- conflicted
+++ resolved
@@ -439,7 +439,6 @@
     assert fn_node.classification == ASTClassification.FUNCTION
 
 
-<<<<<<< HEAD
 def test_via_ir(project, compiler):
     source_path = project.contracts_folder / "StackTooDeep.sol"
     source_code = """
@@ -501,7 +500,8 @@
 
     # delete source code file
     os.remove(source_path)
-=======
+
+
 def test_flatten(project, compiler, data_folder):
     source_path = project.contracts_folder / "Imports.sol"
     with pytest.raises(CompilerError):
@@ -510,5 +510,4 @@
     source_path = project.contracts_folder / "ImportingLessConstrainedVersion.sol"
     flattened_source = compiler.flatten_contract(source_path)
     flattened_source_path = data_folder / "ImportingLessConstrainedVersionFlat.sol"
-    assert str(flattened_source) == str(flattened_source_path.read_text())
->>>>>>> a729ab9d
+    assert str(flattened_source) == str(flattened_source_path.read_text())