import re
from pathlib import Path

import pytest
import solcx  # type: ignore
from ape.contracts import ContractContainer
from ape.exceptions import CompilerError
from semantic_version import Version  # type: ignore

BASE_PATH = Path(__file__).parent / "contracts"
TEST_CONTRACT_PATHS = [
    p
    for p in BASE_PATH.iterdir()
    if ".cache" not in str(p) and not p.is_dir() and p.suffix == ".sol"
]
TEST_CONTRACTS = [str(p.stem) for p in TEST_CONTRACT_PATHS]
<<<<<<< HEAD
PATTERN_REQUIRING_COMMIT_HASH = re.compile(r"\d+.\d+.\d+\+commit.[\d|a-f]+")

# These are tested elsewhere, not in `test_compile`.
normal_test_skips = ("DifferentNameThanFile", "MultipleDefinitions", "RandomVyperFile")
=======
EXPECTED_NON_SOLIDITY_ERR_MSG = "Unable to compile 'RandomVyperFile.vy' using Solidity compiler."


# These are tested elsewhere, not in `test_compile`.
normal_test_skips = ("DifferentNameThanFile", "MultipleDefinitions", "RandomVyperFile")
raises_because_not_sol = pytest.raises(CompilerError, match=EXPECTED_NON_SOLIDITY_ERR_MSG)
>>>>>>> d9ab64cc


@pytest.mark.parametrize(
    "contract", [c for c in TEST_CONTRACTS if all(n not in str(c) for n in normal_test_skips)]
)
def test_compile(project, contract):
    assert contract in project.contracts, ", ".join([n for n in project.contracts.keys()])
    contract = project.contracts[contract]
    assert contract.source_id == f"{contract.name}.sol"


def test_compile_multiple_definitions_in_source(project, compiler):
    source_path = project.contracts_folder / "MultipleDefinitions.sol"
    result = compiler.compile([source_path])
    assert len(result) == 2
    assert [r.name for r in result] == ["IMultipleDefinitions", "MultipleDefinitions"]
    assert all(r.source_id == "MultipleDefinitions.sol" for r in result)

    assert project.MultipleDefinitions
    assert project.IMultipleDefinitions


def test_compile_specific_order(project, compiler):
    # NOTE: This test seems random but it's important!
    # It replicates a bug where the first contract had a low solidity version
    # and the second had a bunch of imports.
    ordered_files = [
        project.contracts_folder / "OlderVersion.sol",
        project.contracts_folder / "Imports.sol",
    ]
    compiler.compile(ordered_files)


def test_compile_missing_version(project, compiler, temp_solcx_path):
    """
    Test the compilation of a contract with no defined pragma spec.

    The plugin should implicitly download the latest version to compile the
    contract with. `temp_solcx_path` is used to simulate an environment without
    compilers installed.
    """
    assert not solcx.get_installed_solc_versions()
    contract_types = compiler.compile([project.contracts_folder / "MissingPragma.sol"])
    assert len(contract_types) == 1
    installed_versions = solcx.get_installed_solc_versions()
    assert len(installed_versions) == 1
    assert installed_versions[0] == max(solcx.get_installable_solc_versions())


def test_compile_contract_with_different_name_than_file(project):
    file_name = "DifferentNameThanFile.sol"
    contract = project.contracts["ApeDifferentNameThanFile"]
    assert contract.source_id == file_name


def test_compile_only_returns_contract_types_for_inputs(compiler, project):
    # The compiler has to compile multiple files for 'Imports.sol' (it imports stuff).
    # However - it should only return a single contract type in this case.
    contract_types = compiler.compile([project.contracts_folder / "Imports.sol"])
    assert len(contract_types) == 1
    assert contract_types[0].name == "Imports"


def test_compile_vyper_contract(compiler, vyper_source_path):
<<<<<<< HEAD
    expected_message = "Unable to compile 'RandomVyperFile.vy' using Solidity compiler."
    with pytest.raises(CompilerError, match=expected_message):
=======
    with raises_because_not_sol:
>>>>>>> d9ab64cc
        compiler.compile([vyper_source_path])


def test_get_imports(project, compiler):
    import_dict = compiler.get_imports(TEST_CONTRACT_PATHS, BASE_PATH)
    contract_imports = import_dict["Imports.sol"]
    # NOTE: make sure there aren't duplicates
    assert len([x for x in contract_imports if contract_imports.count(x) > 1]) == 0
    # NOTE: returning a list
    assert type(contract_imports) == list
    # NOTE: in case order changes
    expected = {
        "CompilesOnce.sol",
        ".cache/TestDependency/local/Dependency.sol",
        "subfolder/Relativecontract.sol",
        ".cache/BrownieDependency/local/BrownieContract.sol",
    }
    assert set(contract_imports) == expected


<<<<<<< HEAD
def test_get_imports_ignores_non_solidity_files(compiler, vyper_source_path):
    assert not compiler.get_imports([vyper_source_path])
=======
def test_get_imports_raises_when_non_solidity_files(compiler, vyper_source_path):
    with raises_because_not_sol:
        compiler.get_imports([vyper_source_path])
>>>>>>> d9ab64cc


def test_get_import_remapping(compiler, project, config):
    import_remapping = compiler.get_import_remapping()
    assert import_remapping == {
        "@remapping/contracts": ".cache/TestDependency/local",
        "@remapping_2": ".cache/TestDependency/local",
        "@brownie": ".cache/BrownieDependency/local",
        "@dependency_remapping": ".cache/TestDependencyOfDependency/local",
    }

    with config.using_project(project.path / "ProjectWithinProject") as proj:
        # Trigger downloading dependencies in new ProjectWithinProject
        dependencies = proj.dependencies
        assert dependencies
        # Should be different now that we have changed projects.
        second_import_remapping = compiler.get_import_remapping()
        assert second_import_remapping

    assert import_remapping != second_import_remapping


def test_get_import_remapping_specify_sources(compiler, project):
    source = project.contracts_folder / "ImportOlderDependency.sol"
    import_remapping = compiler.get_import_remapping(source_paths={source})
    assert import_remapping == {"@remapping/contracts": ".cache/TestDependency/local"}


def test_brownie_project(compiler, config):
    brownie_project_path = Path(__file__).parent / "BrownieProject"
    with config.using_project(brownie_project_path) as project:
        assert type(project.BrownieContract) == ContractContainer


def test_compile_single_source_with_no_imports(compiler, config):
    # Tests against an important edge case that was discovered
    # where the source file was individually compiled and it had no imports.
    path = Path(__file__).parent / "DependencyOfDependency"
    with config.using_project(path) as project:
        assert type(project.DependencyOfDependency) == ContractContainer


def test_version_specified_in_config_file(compiler, config):
    path = Path(__file__).parent / "VersionSpecifiedInConfig"
    with config.using_project(path) as project:
        source_path = project.contracts_folder / "VersionSpecifiedInConfig.sol"
        version_map = compiler.get_version_map(source_path)
        assert version_map[Version("0.8.12+commit.f00d7308")] == {source_path}


def test_get_version_map(project, compiler):
    # Files are selected in order to trigger `CompilesOnce.sol` to
    # get removed from version '0.8.12'.
    file_paths = [
        project.contracts_folder / "ImportSourceWithEqualSignVersion.sol",
        project.contracts_folder / "SpecificVersionNoPrefix.sol",
        project.contracts_folder / "CompilesOnce.sol",
        project.contracts_folder / "Imports.sol",  # Uses mapped imports!
    ]
    version_map = compiler.get_version_map(file_paths)
    assert len(version_map) == 2
    assert all([f in version_map[Version("0.8.12+commit.f00d7308")] for f in file_paths[:-1]])

    # Will fail if the import remappings have not loaded yet.
    assert all([f.is_file() for f in file_paths])


def test_get_version_map_single_source(compiler, project):
    # Source has no imports
    source = project.contracts_folder / "OlderVersion.sol"
    assert compiler.get_version_map([source]) == {Version("0.5.16"): {source}}


<<<<<<< HEAD
def test_get_version_map_ignores_non_solidity_sources(compiler, vyper_source_path):
    assert not compiler.get_version_map([vyper_source_path])
=======
def test_get_version_map_raises_on_non_solidity_sources(compiler, vyper_source_path):
    with raises_because_not_sol:
        compiler.get_version_map([vyper_source_path])
>>>>>>> d9ab64cc


def test_compiler_data_in_manifest(project):
    manifest = project.extract_manifest()

    compiler_0816 = [c for c in manifest.compilers if str(c.version) == "0.8.16+commit.07a7930e"][0]
    compiler_0812 = [c for c in manifest.compilers if str(c.version) == "0.8.12+commit.f00d7308"][0]
    compiler_0612 = [c for c in manifest.compilers if str(c.version) == "0.6.12+commit.27d51765"][0]
    compiler_0426 = [c for c in manifest.compilers if str(c.version) == "0.4.26+commit.4563c3fc"][0]

    # Compiler name test
    for compiler in (compiler_0816, compiler_0812, compiler_0612, compiler_0426):
        assert compiler.name == "solidity"

    # Compiler settings test
    expected_optimizer = {"enabled": True, "runs": 200}
    assert compiler_0816.settings["optimizer"] == expected_optimizer
    assert compiler_0812.settings["optimizer"] == expected_optimizer
    assert compiler_0612.settings["optimizer"] == expected_optimizer
    assert compiler_0426.settings["optimizer"] == expected_optimizer

    # No remappings for sources in the following compilers
    assert "remappings" not in compiler_0812.settings
    assert "remappings" not in compiler_0612.settings

    common_suffix = ".cache/TestDependency/local"
    expected_remappings = {
        f"@remapping/contracts={common_suffix}",
        f"@remapping_2={common_suffix}",
        "@brownie=.cache/BrownieDependency/local",
        "@dependency_remapping=.cache/TestDependencyOfDependency/local",
    }
    assert compiler_0816.settings["remappings"] == expected_remappings
    # 0.4.26 should have absolute paths here due to lack of base_path
    assert (
        f"@remapping/contracts={project.contracts_folder}/{common_suffix}"
        in compiler_0426.settings["remappings"]
    )

    # Compiler contract types test
    assert set(compiler_0812.contractTypes) == {
        "ImportSourceWithEqualSignVersion",
        "ImportSourceWithNoPrefixVersion",
        "ImportingLessConstrainedVersion",
        "IndirectlyImportingMoreConstrainedVersion",
        "IndirectlyImportingMoreConstrainedVersionCompanion",
        "SpecificVersionNoPrefix",
        "SpecificVersionRange",
        "SpecificVersionWithEqualSign",
        "CompilesOnce",
        "IndirectlyImportingMoreConstrainedVersionCompanionImport",
    }
    assert set(compiler_0612.contractTypes) == {"RangedVersion", "VagueVersion"}
    assert set(compiler_0426.contractTypes) == {
        "ExperimentalABIEncoderV2",
        "SpacesInPragma",
        "ImportOlderDependency",
    }


def test_get_versions(compiler, project):
    versions = compiler.get_versions(project.source_paths)
    assert versions == {
        "0.8.14+commit.80d49f37",
        "0.8.16+commit.07a7930e",
        "0.6.12+commit.27d51765",
        "0.4.26+commit.4563c3fc",
        "0.5.16+commit.9c3226ce",
        "0.8.12+commit.f00d7308",
    }<|MERGE_RESOLUTION|>--- conflicted
+++ resolved
@@ -14,19 +14,12 @@
     if ".cache" not in str(p) and not p.is_dir() and p.suffix == ".sol"
 ]
 TEST_CONTRACTS = [str(p.stem) for p in TEST_CONTRACT_PATHS]
-<<<<<<< HEAD
 PATTERN_REQUIRING_COMMIT_HASH = re.compile(r"\d+.\d+.\d+\+commit.[\d|a-f]+")
-
-# These are tested elsewhere, not in `test_compile`.
-normal_test_skips = ("DifferentNameThanFile", "MultipleDefinitions", "RandomVyperFile")
-=======
 EXPECTED_NON_SOLIDITY_ERR_MSG = "Unable to compile 'RandomVyperFile.vy' using Solidity compiler."
-
 
 # These are tested elsewhere, not in `test_compile`.
 normal_test_skips = ("DifferentNameThanFile", "MultipleDefinitions", "RandomVyperFile")
 raises_because_not_sol = pytest.raises(CompilerError, match=EXPECTED_NON_SOLIDITY_ERR_MSG)
->>>>>>> d9ab64cc
 
 
 @pytest.mark.parametrize(
@@ -91,12 +84,7 @@
 
 
 def test_compile_vyper_contract(compiler, vyper_source_path):
-<<<<<<< HEAD
-    expected_message = "Unable to compile 'RandomVyperFile.vy' using Solidity compiler."
-    with pytest.raises(CompilerError, match=expected_message):
-=======
     with raises_because_not_sol:
->>>>>>> d9ab64cc
         compiler.compile([vyper_source_path])
 
 
@@ -117,14 +105,9 @@
     assert set(contract_imports) == expected
 
 
-<<<<<<< HEAD
-def test_get_imports_ignores_non_solidity_files(compiler, vyper_source_path):
-    assert not compiler.get_imports([vyper_source_path])
-=======
 def test_get_imports_raises_when_non_solidity_files(compiler, vyper_source_path):
     with raises_because_not_sol:
         compiler.get_imports([vyper_source_path])
->>>>>>> d9ab64cc
 
 
 def test_get_import_remapping(compiler, project, config):
@@ -198,14 +181,9 @@
     assert compiler.get_version_map([source]) == {Version("0.5.16"): {source}}
 
 
-<<<<<<< HEAD
-def test_get_version_map_ignores_non_solidity_sources(compiler, vyper_source_path):
-    assert not compiler.get_version_map([vyper_source_path])
-=======
 def test_get_version_map_raises_on_non_solidity_sources(compiler, vyper_source_path):
     with raises_because_not_sol:
         compiler.get_version_map([vyper_source_path])
->>>>>>> d9ab64cc
 
 
 def test_compiler_data_in_manifest(project):
