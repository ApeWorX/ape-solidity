--- conflicted
+++ resolved
@@ -17,11 +17,7 @@
     result = runner.invoke(ape_cli, ("compile", "--force"), catch_exceptions=False)
     assert result.exit_code == 0
     assert "CompilesOnce" in result.output
-<<<<<<< HEAD
-    result = runner.invoke(ape_cli, ("compile",), catch_exceptions=False)
-=======
     result = runner.invoke(ape_cli, "compile", catch_exceptions=False)
->>>>>>> b15d1beb
 
     # Already compiled so does not compile again.
     assert "CompilesOnce" not in result.output
